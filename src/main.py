--- conflicted
+++ resolved
@@ -630,6 +630,10 @@
                 return e
 
 
+#############################################
+####                                     ####
+######    Code Review Endpoint         ######
+#### `/v1/chat/completions/CodeReview`  #####
 
 async def getChatGPTDataNew(chat: Chatbot, message: MessageChatGPT):
     """Gets AI response data from ChatGPT Website.
@@ -641,98 +645,6 @@
     Yields:
         str: JSON response chunks.
     """
-<<<<<<< HEAD
-    # try:
-    prev_text = ""
-    for data in chat.ask(str(message.messages[0])):
-        # remove b' and ' at the beginning and end and ignore case
-        # line = str(data)[2:-1]
-        line = str(data)
-        if not line or line is None:
-            continue
-        if "data: " in line:
-            line = line[6:]
-        if line == "[DONE]" or line == "stop":
-            break
-
-        # DO NOT REMOVE THIS
-        # line = line.replace('\\"', '"')
-        # line = line.replace("\\'", "'")
-        # line = line.replace("\\\'", "\\")
-
-        # try:
-            # https://stackoverflow.com/questions/4162642/single-vs-double-quotes-in-json/4162651#4162651
-            # import ast
-            # line = ast.literal_eval(line)
-        line = eval(str(line))
-        line = json.loads(json.dumps(line))
-
-        # except json.decoder.JSONDecodeError as e:
-        # except Exception as e:
-        #     print(f"ERROR Decode: {e}")
-        #     continue
-
-        # if line.get("message").get("author").get("role") != "assistant":
-        if line.get("author").get("role") != "assistant":
-            continue
-
-        cid = line["conversation_id"]
-        pid = line["parent_id"]
-
-        author = {}
-        author = line.get("author", {})
-
-        message = line["message"]
-
-        model = line["model"]
-        finish_details = line["finish_details"]
-
-        res_text = message[len(prev_text) :]
-        prev_text = message
-
-        jsonresp = {
-            "author": author,
-            "message": res_text,
-            "conversation_id": cid,
-            "parent_id": pid,
-            "model": model,
-            "finish_details": finish_details,
-            "end_turn": line["end_turn"],
-            "recipient": line["recipient"],
-            "citations": line["citations"],
-        }
-
-        openairesp = {
-            "id": f"chatcmpl-{str(time.time())}",
-            "object": "chat.completion.chunk",
-            "created": int(time.time()),
-            "model": model,
-            "temperature": 0.1,
-            "top_probability": 1.0,
-            "choices": [
-                {
-                    "message": {
-                        "role": "assistant",
-                        "content": res_text,
-                    },
-                    "index": 0,
-                    "finish_reason": finish_details,
-                }
-            ],
-        }
-
-        jsonresp = json.dumps(openairesp)
-        print(jsonresp)
-        yield f"{jsonresp}"
-
-    # except Exception as e:
-    #     print(f"Error : {e}")
-    #     yield f"Error : {e}"
-
-
-# This is the beta version of the "ChatGPT Code Review" project
-@app.post("/v1/chat/completions/CodeReview")
-=======
     try:
         prev_text = ""
         for data in chat.ask(str(message.messages[0])):
@@ -743,7 +655,7 @@
                 continue
             if "data: " in line:
                 line = line[6:]
-            if line == "[DONE]":
+            if line == "[DONE]" or line == "stop":
                 break
 
             # DO NOT REMOVE THIS
@@ -755,7 +667,7 @@
                 # https://stackoverflow.com/questions/4162642/single-vs-double-quotes-in-json/4162651#4162651
                 # import ast
                 # line = ast.literal_eval(line)
-                line = eval(line)
+                line = eval(str(line))
                 line = json.loads(json.dumps(line))
 
             # except json.decoder.JSONDecodeError as e:
@@ -813,15 +725,16 @@
             }
 
             jsonresp = json.dumps(openairesp)
-
-            yield f"{jsonresp}\n"
+            print(jsonresp)
+            yield f"{jsonresp}"
 
     except Exception as e:
-        print(f"Error : {str(e)}")
-        yield f"Error : {str(e)}"
-
-@app.post("/v1/chat/completions/New")
->>>>>>> b8675121
+        print(f"Error : {e}")
+        yield f"Error : {e}"
+
+
+# This is the beta version of the "ChatGPT Code Review" project
+@app.post("/v1/chat/completions/CodeReview")
 def ask_new(request: Request, message: MessageChatGPT):
     """API endpoint to get ChatGPT response.
 
@@ -832,17 +745,10 @@
     Returns:
         str: ChatGPT response.
     """
-<<<<<<< HEAD
     access_token = os.getenv("OPENAI_API_SESSION")
     if not IsSession(access_token):
         config = configparser.ConfigParser()
         config.read(filenames=Free_Chatbot_API_CONFIG_PATH)
-=======
-    access_token = "eyJhbGciOiJSUzI1NiIsInR5cCI6IkpXVCIsImtpZCI6Ik1UaEVOVUpHTkVNMVFURTRNMEZCTWpkQ05UZzVNRFUxUlRVd1FVSkRNRU13UmtGRVFrRXpSZyJ9.eyJodHRwczovL2FwaS5vcGVuYWkuY29tL3Byb2ZpbGUiOnsiZW1haWwiOiJtb2hhbW1hZC5raGFuaTI4MTBAZ21haWwuY29tIiwiZW1haWxfdmVyaWZpZWQiOnRydWV9LCJodHRwczovL2FwaS5vcGVuYWkuY29tL2F1dGgiOnsidXNlcl9pZCI6InVzZXItYVEyTzdHd0p1dDJNM21hUGdsQ3IyaTJiIn0sImlzcyI6Imh0dHBzOi8vYXV0aDAub3BlbmFpLmNvbS8iLCJzdWIiOiJhdXRoMHw2NDkwNWZlN2JjMjI1YTIxZWY1MzY5ZjQiLCJhdWQiOlsiaHR0cHM6Ly9hcGkub3BlbmFpLmNvbS92MSIsImh0dHBzOi8vb3BlbmFpLm9wZW5haS5hdXRoMGFwcC5jb20vdXNlcmluZm8iXSwiaWF0IjoxNjkxMTAyODc0LCJleHAiOjE2OTIzMTI0NzQsImF6cCI6IlRkSkljYmUxNldvVEh0Tjk1bnl5d2g1RTR5T282SXRHIiwic2NvcGUiOiJvcGVuaWQgcHJvZmlsZSBlbWFpbCBtb2RlbC5yZWFkIG1vZGVsLnJlcXVlc3Qgb3JnYW5pemF0aW9uLnJlYWQgb3JnYW5pemF0aW9uLndyaXRlIG9mZmxpbmVfYWNjZXNzIn0.OC2UBAvgriUy5mHGTGsFgvEXojwTYS1kjK-X-x9NsM3kM8UpvIyhkZUNjgMICh-bCtM01ryG4tlAzCK9MnfHRLhGCioP3ZwcwB0eQsgL5Wjxfzasqv84ih_xAZNtqpyPSq7jkAuxIdO2br0NRqjBdqNOdWUg6m8jNI3oZMVByrd11ASxWbWNyBA3FcuCnEFuU1AAJAx4w8WOZCcVfyzbMmy8eEGm739vUcMdZbU_xA9c4WewGiXEyRmL237Sd8YQlD7JVxyB-JFJR2nEPcOo8c0wQxP9rpDShSVpRq5xqfVPg067zViCqjH32-idZq9qqrM4do257yDXt0Nee6zZ5A" #os.getenv("OPENAI_API_SESSION")
-    if not IsSession(access_token):
-        config = configparser.ConfigParser()
-        config.read(filenames="")
->>>>>>> b8675121
         access_token = config.get("ChatGPT", "ACCESS_TOKEN", fallback=None)
         if not IsSession(access_token):
             # answer = {f"answer": "You should set ACCESS_TOKEN in {Free_Chatbot_API_CONFIG_FILE_NAME} file or send it as an argument."}["answer"]
@@ -860,11 +766,7 @@
     if message.stream == True:
         try:
             return StreamingResponse(
-<<<<<<< HEAD
                 getChatGPTDataNew(chat=chatbot, message=message),
-=======
-                getChatGPTData(chat=chatbot, message=message),
->>>>>>> b8675121
                 media_type="application/json",
             )
 
@@ -888,7 +790,6 @@
                 return e
     else:
         # try:
-<<<<<<< HEAD
         # print(" # Normal Request #")
         for data in chatbot.ask(str(message.messages[0])):
             # response = data["message"]
@@ -921,13 +822,6 @@
         openairesp = json.dumps(openairesp)
         # print(openairesp)
         return openairesp
-=======
-        print(" # Normal Request #")
-        for data in chatbot.ask(message.messages):
-            # response = data["message"]
-            response = data
-        return response
->>>>>>> b8675121
             # print(response)
         # except Exception as e:
         #     print(str(e))
