--- conflicted
+++ resolved
@@ -922,13 +922,8 @@
 
     """
     parser = argparse.ArgumentParser(description="Run the UVicorn server.")
-<<<<<<< HEAD
-    parser.add_argument("--host", type=str, default="0.0.0.0", help="Host IP address")
-    parser.add_argument("--port", type=int, default=5000, help="Port number")
-=======
     parser.add_argument("--host", type=str, default="127.0.0.1", help="Host IP address")
     parser.add_argument("--port", type=int, default=8000, help="Port number")
->>>>>>> 6faddff4
     parser.add_argument("--reload", action="store_true", help="Enable auto-reloading")
     args = parser.parse_args()
 
